--- conflicted
+++ resolved
@@ -1,10 +1,6 @@
 {
   "name": "sails-disk",
-<<<<<<< HEAD
   "version": "0.10.0",
-=======
-  "version": "0.9.3",
->>>>>>> d732929c
   "description": "Persistent non-production adapter for Sails.js / Waterline",
   "main": "lib/adapter.js",
   "scripts": {
@@ -23,10 +19,14 @@
     "sailsjs"
   ],
   "author": "Mike McNeil",
+  "contributors": [
+    {
+      "name": "Cody Stoltman"
+    }
+  ],
   "license": "MIT",
   "readmeFilename": "README.md",
   "dependencies": {
-<<<<<<< HEAD
     "lodash": "~2.0.0",
     "waterline-criteria": "git://github.com/balderdashy/waterline-criteria.git#associations",
     "fs-extra": "~0.6.4",
@@ -35,14 +35,5 @@
   "devDependencies": {
     "mocha": "~1.13.0",
     "waterline-adapter-tests": "git://github.com/balderdashy/waterline-adapter-tests.git#associations"
-=======
-    "lodash": "2.3.0",
-    "waterline-criteria": "~0.9.7",
-    "fs-extra": "0.8.1"
-  },
-  "devDependencies": {
-    "mocha": "~1.10.0",
-    "waterline-adapter-tests": "~0.9.4"
->>>>>>> d732929c
   }
 }